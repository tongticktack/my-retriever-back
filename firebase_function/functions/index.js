--- conflicted
+++ resolved
@@ -4,16 +4,9 @@
 
 admin.initializeApp();
 
-<<<<<<< HEAD
-const SERVICE_KEY = functions.config().police.service_key; //공공데이터 포털 api 서비스 키
-const KAKAO_API_KEY = functions.config().kakao.key; // 카카오맵 api 키
-const API_URL_police = functions.config().police.url_police; // 경찰청 api url
-const API_URL_portal = functions.config().police.url_portal; // 포털기관 api url
-=======
 const SERVICE_KEY = functions.config().police.service_key;//서비스 키
 const API_URL_police = functions.config().police.url_police;//경찰청 지역 파라미터 기준 보관 분실물 엔드포인트
 const API_URL_portal = functions.config().police.url_portal;//포털기관 지역 파라미터 기준 보관 분실물 엔드포인트 
->>>>>>> bae6cea8
 
 const API_URL_police_detail = functions.config().police.url_police_detail;
 const API_URL_portal_detail = functions.config().police.url_portal_detail;
@@ -31,128 +24,6 @@
   const month = String(date.getMonth() + 1).padStart(2, '0');
   const day = String(date.getDate()).padStart(2, '0');
   return `${year}${month}${day}`;
-<<<<<<< HEAD
-};
-const today = new Date(new Date().getTime() + (9 * 60 * 60 * 1000));
-const yesterday = new Date(today);
-yesterday.setDate(today.getDate() - 1);
-const yesterdayStr = getFormattedDate(yesterday);
-// daily 호출용 YYYYMMDD 형식 날짜 변환 함수
-
-// 카카오맵 API 호출을 위한 공통 함수
-// 경찰청/포털기관 선택
-const getCoordinates = async (query, docId, collectionName) => {
-  if (!query) return null;
-  const kakaoApiUrl = `https://dapi.kakao.com/v2/local/search/keyword.json`;
-  // 최대 재시도 4번
-  const MAX_RETRIES = 4;
-  for (let i = 0; i < MAX_RETRIES; i++) {
-    try {
-      const kakaoResponse = await axios.get(kakaoApiUrl, {
-        params: { query: query },
-        headers: { Authorization: `KakaoAK ${KAKAO_API_KEY}` },
-        timeout: 13000,
-      });
-      const documents = kakaoResponse.data.documents;
-      if (documents && documents.length > 0) return documents[0]; // 검색 성공 시 첫 번째 결과 좌표
-      return null;
-    } catch (error) {
-      if (error.response && error.response.status === 429) { // API 사용량 초과 시 재시도
-        const waitTime = Math.pow(2, i) * 1500;
-        console.warn(`[${collectionName} 좌표] ${docId} API 사용량 초과(429). ${waitTime}ms 후 재시도...`);
-        await delay(waitTime);
-      } else {
-        console.error(`[${collectionName} 좌표] ${docId} 카카오맵 오류:`, error.message);
-        return null;
-      }
-    }
-  }
-  console.error(`[${collectionName} 좌표] ${docId} 최대 재시도 횟수(${MAX_RETRIES})를 초과`);
-  return null;
-};
-
-// 데이터 수집 가공 기록
-const collectAndProcessData = async (apiUrl, collectionName, logPrefix) => {
-
-  // api 호출
-  const response = await axios.get(apiUrl, {
-    params: {
-      serviceKey: SERVICE_KEY,
-      START_YMD: yesterdayStr, // 어제 날짜
-      END_YMD: yesterdayStr,
-      numOfRows: "2000",
-      _type: "json"
-    },
-    timeout: 120000, responseType: 'json',
-  });
-  const items = response.data.response?.body?.items?.item || [];
-  if (items.length === 0) {
-    console.log(`[${logPrefix}] API에서 어제 날짜 데이터가 없습니다.`);
-    return `[${logPrefix}] API에서 어제 날짜 데이터가 없습니다.`;
-  } // 데이터 없을 경우 종료
-  console.log(`[${logPrefix}] API 처리 완료: ${items.length}건`);
-
-  // 주소 & 좌표 검색 및 필터링
-  const enrichedItems = await Promise.all(items.map(async (item) => {
-    const place = item.depPlace; //보관 장소 기준 검색
-    const kakaoResult = await getCoordinates(place, item.atcId, logPrefix); //좌표 & 주소 검색
-
-    if (kakaoResult) {
-      const addressString = kakaoResult.road_address_name || kakaoResult.address_name || "";
-      if (addressString.includes("서울") || addressString.includes("수원")) { // 서울/수원 주소 필터링
-        const lat = parseFloat(kakaoResult.y);
-        const lng = parseFloat(kakaoResult.x);
-        return {
-          ...item,
-          location: new admin.firestore.GeoPoint(lat, lng), // Firestore GeoPoint 좌표 추가
-          addr: addressString,  // 주소 정보 추가
-        };
-      }
-    }
-    return null; // 주소가 없거나, 주소에 서울/수원이 포함되지 않으면 null 반환
-  }));
-
-  const finalItemsToSave = enrichedItems.filter(item => item !== null);
-  if (finalItemsToSave.length === 0) {
-    console.log(`[${logPrefix}] 필터링 후 저장할 데이터가 없습니다.`);
-    return `[${logPrefix}] 필터링 후 저장할 데이터가 없습니다.`;
-  } // 필터링 후 데이터가 없으면 종료
-  console.log(`[${logPrefix}] 주소 필터링 완료: ${finalItemsToSave.length}건`);
-
-  // Firestore 저장
-  const db = admin.firestore();
-  const batch = db.batch();
-  const collectionRef = db.collection(collectionName); // 경찰청/포털기관 컬렉션 저장
-  finalItemsToSave.forEach(item => {
-    const docRef = collectionRef.doc(item.atcId);
-    const processedItem = {
-      atcId: item.atcId || null, // 고유 식별 번호
-      itemName: item.fdPrdtNm || null, // 물품명
-      itemCategory: item.prdtClNm || null, // 물품 카테고리
-      foundDate: item.fdYmd || null, // 습득 일자
-      storagePlace: item.depPlace || null, // 보관 장소
-      addr: item.addr || null, // 주소
-      location: item.location || null, // 좌표
-      createdAt: admin.firestore.FieldValue.serverTimestamp(), // 생성 일시
-      imageUrl: item.fdFilePathImg || null  // 이미지 URL
-    };
-    batch.set(docRef, processedItem);
-  });
-  await batch.commit();
-
-  return `[${logPrefix}] 최종 ${finalItemsToSave.length}건의 데이터를 Firestore에 저장`;
-};
-
-// 기관별 api 호출 및 데이터 수집 함수
-exports.collectPoliceData = functions
-  .region("asia-northeast3")
-  .runWith(runtimeOpts)
-  .https.onRequest(async (req, res) => {
-    try {
-      const message = await collectAndProcessData(API_URL_police, "PoliceLostItem", "경찰청");
-      console.log(message);
-      res.status(200).send(message);
-=======
 }; //YYYYMMDD 형식으로 날짜를 입력받기 때문에 스케줄러 기능을 위한 날짜 변환 형식
 
 const today = new Date(new Date().getTime() + (9 * 60 * 60 * 1000));
@@ -355,27 +226,12 @@
       const successMessage = `✅ 성공 최종 ${filteredItems.length}건 데이터 Firestore에 저장`;
       console.log(successMessage);
       res.status(200).send(successMessage);
->>>>>>> bae6cea8
-    } catch (error) {
-      console.error("경찰청 함수 실행 중 오류:", error.message);
-      res.status(500).send("오류 발생");
-    }
-  });
-
-<<<<<<< HEAD
-exports.collectPortalData = functions
-  .region("asia-northeast3")
-  .runWith(runtimeOpts)
-  .https.onRequest(async (req, res) => {
-    try {
-      const message = await collectAndProcessData(API_URL_portal, "PortalLostItem", "포털기관");
-      console.log(message);
-      res.status(200).send(message);
     } catch (error) {
       console.error("포털기관 함수 실행 중 오류:", error.message);
       res.status(500).send("오류 발생");
     }
-=======
+  }); // 포털기관 api 호출 URL
+
 const KAKAO_APP_KEY = functions.config().kakao.key;
 
 // exports.addPoliceLocations = functions
@@ -590,5 +446,4 @@
   .firestore.document("PortalLostItem/{docId}")
   .onCreate((snap, context) => {
     return enrichData(snap, context, API_URL_portal_detail, "포털기관");
->>>>>>> bae6cea8
   });